[package]
name = "bno055"
description = "Bosch Sensortec BNO055 9-axis IMU driver"
version = "0.3.3" # Remember to update lib.rs
authors = ["Eugene P. <eupn@protonmail.com>", "Henrik B. <hargonix@gmail.com>"]
repository = "https://github.com/eupn/bno055"
edition = "2018"
categories = [
    "embedded",
    "hardware-support",
    "no-std",
]
keywords = [
    "embedded-hal-driver",
    "bno055",
]
license-file = "LICENSE"
readme = "README.md"

[dependencies]
byteorder = { version = "1", default-features = false }
serde = { version = "1.0", default-features = false, features = ["derive"], optional = true }
mint = "^0.5.4"
<<<<<<< HEAD
bitflags = "1"
num-traits = { version = "0.2.15", default-features = false, features = ["libm"] }
num-derive = "0.4.1"
=======
bitflags = "2"
num-traits = "0.2.15"
num-derive = "0.3.3"
>>>>>>> cc365a97

embedded-hal = { version = "1.0" }

[features]
default = []
std = []

[dev-dependencies]
linux-embedded-hal = "0.4"<|MERGE_RESOLUTION|>--- conflicted
+++ resolved
@@ -21,15 +21,9 @@
 byteorder = { version = "1", default-features = false }
 serde = { version = "1.0", default-features = false, features = ["derive"], optional = true }
 mint = "^0.5.4"
-<<<<<<< HEAD
-bitflags = "1"
+bitflags = "2"
 num-traits = { version = "0.2.15", default-features = false, features = ["libm"] }
 num-derive = "0.4.1"
-=======
-bitflags = "2"
-num-traits = "0.2.15"
-num-derive = "0.3.3"
->>>>>>> cc365a97
 
 embedded-hal = { version = "1.0" }
 
