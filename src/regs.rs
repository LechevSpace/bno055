#![allow(dead_code)]

pub(crate) const BNO055_DEFAULT_ADDR: u8 = 0x29;
pub(crate) const BNO055_ALTERNATE_ADDR: u8 = 0x28;
pub const BNO055_ID: u8 = 0xA0;

pub(crate) const BNO055_PAGE_ID: u8 = 0x07;

pub(crate) const BNO055_CHIP_ID: u8 = 0x00;
pub(crate) const BNO055_ACC_ID: u8 = 0x01;
pub(crate) const BNO055_MAG_ID: u8 = 0x02;
pub(crate) const BNO055_GYR_ID: u8 = 0x03;
pub(crate) const BNO055_SW_REV_ID_LSB: u8 = 0x04;
pub(crate) const BNO055_SW_REV_ID_MSB: u8 = 0x05;
pub(crate) const BNO055_BL_REV_ID: u8 = 0x06;

pub(crate) const BNO055_ACC_DATA_X_LSB: u8 = 0x08;
pub(crate) const BNO055_ACC_DATA_X_MSB: u8 = 0x09;
pub(crate) const BNO055_ACC_DATA_Y_LSB: u8 = 0x0A;
pub(crate) const BNO055_ACC_DATA_Y_MSB: u8 = 0x0B;
pub(crate) const BNO055_ACC_DATA_Z_LSB: u8 = 0x0C;
pub(crate) const BNO055_ACC_DATA_Z_MSB: u8 = 0x0D;

pub(crate) const BNO055_MAG_DATA_X_LSB: u8 = 0x0E;
pub(crate) const BNO055_MAG_DATA_X_MSB: u8 = 0x0F;
pub(crate) const BNO055_MAG_DATA_Y_LSB: u8 = 0x10;
pub(crate) const BNO055_MAG_DATA_Y_MSB: u8 = 0x11;
pub(crate) const BNO055_MAG_DATA_Z_LSB: u8 = 0x12;
pub(crate) const BNO055_MAG_DATA_Z_MSB: u8 = 0x13;

pub(crate) const BNO055_GYR_DATA_X_LSB: u8 = 0x14;
pub(crate) const BNO055_GYR_DATA_X_MSB: u8 = 0x15;
pub(crate) const BNO055_GYR_DATA_Y_LSB: u8 = 0x16;
pub(crate) const BNO055_GYR_DATA_Y_MSB: u8 = 0x17;
pub(crate) const BNO055_GYR_DATA_Z_LSB: u8 = 0x18;
pub(crate) const BNO055_GYR_DATA_Z_MSB: u8 = 0x19;

pub(crate) const BNO055_EUL_HEADING_LSB: u8 = 0x1A;
pub(crate) const BNO055_EUL_HEADING_MSB: u8 = 0x1B;
pub(crate) const BNO055_EUL_ROLL_LSB: u8 = 0x1C;
pub(crate) const BNO055_EUL_ROLL_MSB: u8 = 0x1D;
pub(crate) const BNO055_EUL_PITCH_LSB: u8 = 0x1E;
pub(crate) const BNO055_EUL_PITCH_MSB: u8 = 0x1F;

/// Quaternion data
pub(crate) const BNO055_QUA_DATA_W_LSB: u8 = 0x20;
pub(crate) const BNO055_QUA_DATA_W_MSB: u8 = 0x21;
pub(crate) const BNO055_QUA_DATA_X_LSB: u8 = 0x22;
pub(crate) const BNO055_QUA_DATA_X_MSB: u8 = 0x23;
pub(crate) const BNO055_QUA_DATA_Y_LSB: u8 = 0x24;
pub(crate) const BNO055_QUA_DATA_Y_MSB: u8 = 0x25;
pub(crate) const BNO055_QUA_DATA_Z_LSB: u8 = 0x26;
pub(crate) const BNO055_QUA_DATA_Z_MSB: u8 = 0x27;

/// Linear acceleration data
pub(crate) const BNO055_LIA_DATA_X_LSB: u8 = 0x28;
pub(crate) const BNO055_LIA_DATA_X_MSB: u8 = 0x29;
pub(crate) const BNO055_LIA_DATA_Y_LSB: u8 = 0x2A;
pub(crate) const BNO055_LIA_DATA_Y_MSB: u8 = 0x2B;
pub(crate) const BNO055_LIA_DATA_Z_LSB: u8 = 0x2C;
pub(crate) const BNO055_LIA_DATA_Z_MSB: u8 = 0x2D;

/// Gravity vector data
pub(crate) const BNO055_GRV_DATA_X_LSB: u8 = 0x2E;
pub(crate) const BNO055_GRV_DATA_X_MSB: u8 = 0x2F;
pub(crate) const BNO055_GRV_DATA_Y_LSB: u8 = 0x30;
pub(crate) const BNO055_GRV_DATA_Y_MSB: u8 = 0x31;
pub(crate) const BNO055_GRV_DATA_Z_LSB: u8 = 0x32;
pub(crate) const BNO055_GRV_DATA_Z_MSB: u8 = 0x33;

/// Temperature data
pub(crate) const BNO055_TEMP: u8 = 0x34;

/// Calibration Status
pub(crate) const BNO055_CALIB_STAT: u8 = 0x35;

pub(crate) const BNO055_ST_RESULT: u8 = 0x36;
pub(crate) const BNO055_INT_STA: u8 = 0x37;
pub(crate) const BNO055_SYS_CLK_STATUS: u8 = 0x38;
pub(crate) const BNO055_SYS_STATUS: u8 = 0x39;
pub(crate) const BNO055_SYS_ERR: u8 = 0x3A;
pub(crate) const BNO055_UNIT_SEL: u8 = 0x3B;
pub(crate) const BNO055_OPR_MODE: u8 = 0x3D;
pub(crate) const BNO055_PWR_MODE: u8 = 0x3E;

pub(crate) const BNO055_SYS_TRIGGER: u8 = 0x3F;
pub(crate) const BNO055_SYS_TRIGGER_RST_INT_BIT: u8 = 0x40; // Clear interrupts command
pub(crate) const BNO055_SYS_TRIGGER_RST_SYS_BIT: u8 = 0x20; // Reset command
pub(crate) const BNO055_SYS_TRIGGER_SELF_TEST_BIT: u8 = 0b000_0001; // Self-test command
pub(crate) const BNO055_TEMP_SOURCE: u8 = 0x40;
pub(crate) const BNO055_AXIS_MAP_CONFIG: u8 = 0x41;
pub(crate) const BNO055_AXIS_MAP_SIGN: u8 = 0x42;

/// Calibration data

pub(crate) const BNO055_ACC_OFFSET_X_LSB: u8 = 0x55;
pub(crate) const BNO055_ACC_OFFSET_X_MSB: u8 = 0x56;
pub(crate) const BNO055_ACC_OFFSET_Y_LSB: u8 = 0x57;
pub(crate) const BNO055_ACC_OFFSET_Y_MSB: u8 = 0x58;
pub(crate) const BNO055_ACC_OFFSET_Z_LSB: u8 = 0x59;
pub(crate) const BNO055_ACC_OFFSET_Z_MSB: u8 = 0x5A;

pub(crate) const BNO055_MAG_OFFSET_X_LSB: u8 = 0x5B;
pub(crate) const BNO055_MAG_OFFSET_X_MSB: u8 = 0x5C;
pub(crate) const BNO055_MAG_OFFSET_Y_LSB: u8 = 0x5D;
pub(crate) const BNO055_MAG_OFFSET_Y_MSB: u8 = 0x5E;
pub(crate) const BNO055_MAG_OFFSET_Z_LSB: u8 = 0x5F;
pub(crate) const BNO055_MAG_OFFSET_Z_MSB: u8 = 0x60;

pub(crate) const BNO055_GYR_OFFSET_X_LSB: u8 = 0x61;
pub(crate) const BNO055_GYR_OFFSET_X_MSB: u8 = 0x62;
pub(crate) const BNO055_GYR_OFFSET_Y_LSB: u8 = 0x63;
pub(crate) const BNO055_GYR_OFFSET_Y_MSB: u8 = 0x64;
pub(crate) const BNO055_GYR_OFFSET_Z_LSB: u8 = 0x65;
pub(crate) const BNO055_GYR_OFFSET_Z_MSB: u8 = 0x66;

pub(crate) const BNO055_ACC_RADIUS_LSB: u8 = 0x67;
pub(crate) const BNO055_ACC_RADIUS_MSB: u8 = 0x68;
pub(crate) const BNO055_MAG_RADIUS_LSB: u8 = 0x69;
pub(crate) const BNO055_MAG_RADIUS_MSB: u8 = 0x6A;

<<<<<<< HEAD
/// Sensor config
=======
/// Interrupts
pub(crate) const BNO055_INT_MSK: u8 = 0x0F;
pub(crate) const BNO055_INT_EN: u8 = 0x10;
pub(crate) const BNO055_ACC_AM_THRES: u8 = 0x11;
pub(crate) const BNO055_ACC_INT_SETTING: u8 = 0x12;
pub(crate) const BNO055_ACC_HG_DURATION: u8 = 0x13;
pub(crate) const BNO055_ACC_HG_THRES: u8 = 0x14;
pub(crate) const BNO055_ACC_NM_THRES: u8 = 0x15;
pub(crate) const BNO055_ACC_NM_SET: u8 = 0x16;
pub(crate) const BNO055_GYR_INT_SETTING: u8 = 0x17;
pub(crate) const BNO055_GYR_HR_X_SET: u8 = 0x18;
pub(crate) const BNO055_GYR_DUR_X: u8 = 0x19;
pub(crate) const BNO055_GYR_HR_Y_SET: u8 = 0x1A;
pub(crate) const BNO055_GYR_DUR_Y: u8 = 0x1B;
pub(crate) const BNO055_GYR_HR_Z_SET: u8 = 0x1C;
pub(crate) const BNO055_GYR_DUR_Z: u8 = 0x1D;
pub(crate) const BNO055_GYR_AM_THRES: u8 = 0x1E;
pub(crate) const BNO055_GYR_AM_SET: u8 = 0x1F;

/// Config
>>>>>>> 2ed96c8b
pub(crate) const BNO055_ACC_CONFIG: u8 = 0x08;<|MERGE_RESOLUTION|>--- conflicted
+++ resolved
@@ -119,9 +119,6 @@
 pub(crate) const BNO055_MAG_RADIUS_LSB: u8 = 0x69;
 pub(crate) const BNO055_MAG_RADIUS_MSB: u8 = 0x6A;
 
-<<<<<<< HEAD
-/// Sensor config
-=======
 /// Interrupts
 pub(crate) const BNO055_INT_MSK: u8 = 0x0F;
 pub(crate) const BNO055_INT_EN: u8 = 0x10;
@@ -141,6 +138,5 @@
 pub(crate) const BNO055_GYR_AM_THRES: u8 = 0x1E;
 pub(crate) const BNO055_GYR_AM_SET: u8 = 0x1F;
 
-/// Config
->>>>>>> 2ed96c8b
+/// Sensor config
 pub(crate) const BNO055_ACC_CONFIG: u8 = 0x08;